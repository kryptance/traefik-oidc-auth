---
sidebar_position: 1
---

# Getting Started

import Tabs from '@theme/Tabs';
import TabItem from '@theme/TabItem';

## Configure the Plugin

Enable the plugin in your traefik configuration.

```yml
experimental:
  plugins:
    traefik-oidc-auth:
      moduleName: "github.com/sevensolutions/traefik-oidc-auth"
      version: "v0.6.0"
```

## Configure Middleware

<Tabs>
  <TabItem value="yaml" label="YAML" default>

This is an example using [YAML file](https://doc.traefik.io/traefik/providers/file/) config

```yml
http:
  services:
    whoami:
      loadBalancer:
        servers:
          - url: http://whoami:80

  middlewares:
  # highlight-start
    oidc-auth:
      plugin:
        traefik-oidc-auth:
          Provider:
            Url: "https://<YourIdentityProviderUrl>"
            ClientId: "<YourClientId>"
            ClientSecret: "<YourClientSecret>"
            #UsePkce: true # Or use PKCE if your Provider supports this
          Scopes: ["openid", "profile", "email"]
    # highlight-end

  routers:
    whoami:
      entryPoints: ["web"]
      rule: "HostRegexp(`.+`)"
      service: whoami
      # highlight-next-line
      middlewares: ["oidc-auth"]
```

  </TabItem>
  <TabItem value="k8s" label="Kubernetes">

This is an example using [Kubernetes IngressRoute CRD](https://doc.traefik.io/traefik/providers/kubernetes-crd/) config

```yml
apiVersion: traefik.io/v1alpha1
<<<<<<< HEAD
=======
# highlight-next-line
>>>>>>> f437a672
kind: Middleware
metadata:
  name: oidc
  namespace: traefik
spec:
<<<<<<< HEAD
=======
  # highlight-start
>>>>>>> f437a672
  plugin:
    traefik-oidc-plugin:  # same key as in the static configuration
      Provider:
        # You could just write strings here for the values.
        ClientId: "abcd-12345"
        # Or you can reference a Secret in the same namespace as the Middleware.
        # This will resolve to the value of the providerClientSecret key
        # in the secret named oidc-secret.
        ClientSecret: "urn:k8s:secret:oidc-secret:providerClientSecret"
      Secret: "urn:k8s:secret:oidc-secret:pluginSecret"
<<<<<<< HEAD
=======
  # highlight-end
>>>>>>> f437a672
---
apiVersion: traefik.io/v1alpha1
kind: IngressRoute
metadata:
  name: whoami
  namespace: traefik
spec:
  routes:
    - kind: Rule
      match: Host(`whoami.mycluster.com`)
<<<<<<< HEAD
      middlewares:
        - name: oidc
=======
      # highlight-start
      middlewares:
        - name: oidc
      # highlight-end
>>>>>>> f437a672
      services:
        - kind: Service
          name: whoami
          port: 80
```

  </TabItem>
</Tabs><|MERGE_RESOLUTION|>--- conflicted
+++ resolved
@@ -63,19 +63,13 @@
 
 ```yml
 apiVersion: traefik.io/v1alpha1
-<<<<<<< HEAD
-=======
 # highlight-next-line
->>>>>>> f437a672
 kind: Middleware
 metadata:
   name: oidc
   namespace: traefik
 spec:
-<<<<<<< HEAD
-=======
   # highlight-start
->>>>>>> f437a672
   plugin:
     traefik-oidc-plugin:  # same key as in the static configuration
       Provider:
@@ -86,10 +80,7 @@
         # in the secret named oidc-secret.
         ClientSecret: "urn:k8s:secret:oidc-secret:providerClientSecret"
       Secret: "urn:k8s:secret:oidc-secret:pluginSecret"
-<<<<<<< HEAD
-=======
   # highlight-end
->>>>>>> f437a672
 ---
 apiVersion: traefik.io/v1alpha1
 kind: IngressRoute
@@ -100,15 +91,10 @@
   routes:
     - kind: Rule
       match: Host(`whoami.mycluster.com`)
-<<<<<<< HEAD
-      middlewares:
-        - name: oidc
-=======
       # highlight-start
       middlewares:
         - name: oidc
       # highlight-end
->>>>>>> f437a672
       services:
         - kind: Service
           name: whoami
